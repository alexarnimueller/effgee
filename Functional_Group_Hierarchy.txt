<<<<<<< HEAD
AcidChloride	C(=O)Cl	Acid Chloride
  AcidChloride.Aromatic	[$(C-!@[a])](=O)(Cl)	Aromatic
  AcidChloride.Aliphatic	[$(C-!@[A;!Cl])](=O)(Cl)	Aliphatic
		
CarboxylicAcid	C(=O)[O;H,-]	Carboxylic acid
  CarboxylicAcid.Aromatic	[$(C-!@[a])](=O)([O;H,-])	Aromatic
  CarboxylicAcid.Aliphatic	[$(C-!@[A;!O])](=O)([O;H,-])	Aliphatic
  CarboxylicAcid.AlphaAmino	[$(C-[C;!$(C=[!#6])]-[N;!H0;!$(N-[!#6;!#1]);!$(N-C=[O,N,S])])](=O)([O;H,-])	alpha Amino Acid
		
SulfonylChloride	[$(S-!@[#6])](=O)(=O)(Cl)	Sulfonyl Chloride
  SulfonylChloride.Aromatic	[$(S-!@c)](=O)(=O)(Cl)	Aromatic
  SulfonylChloride.Aliphatic	[$(S-!@C)](=O)(=O)(Cl)	Aliphatic
		
Amine	[N;!$(N=[*]);$(N-[#6]);!$(N-[!#6;!#1]);!$(N-C=[O,N,S])]	Amine
  Amine.Primary	[N;H2;D1;$(N-!@[#6]);!$(N-C=[O,N,S])]	Primary
  Amine.Primary.Aromatic	[N;H2;D1;$(N-!@c);!$(N-C=[O,N,S])]	Primary aromatic
  Amine.Primary.Aliphatic	[N;H2;D1;$(N-!@C);!$(N-C=[O,N,S])]	Primary aliphatic
  Amine.Secondary	[N;H1;D2;$(N(-[#6])-[#6]);!$(N-C=[O,N,S])]	Secondary amine
  Amine.Secondary.Aromatic	[N;H1;D2;$(N(-[c])-[#6]);!$(N-C=[O,N,S])]	Secondary aromatic
  Amine.Secondary.Aliphatic	[N;H1;D2;$(N(-C)-C);!$(N-C=[O,N,S])]	Secondary aliphatic
  Amine.Tertiary	[N;H0;D3;!R;$(N(-[#6])(-[#6])-[#6]);!$(N-C=[O,N,S])]	Tertiary
  Amine.Tertiary.Aromatic	[N;H0;D3;!R;$(N(-[c])(-[#6])-[#6]);!$(N-C=[O,N,S])]	Tertiary aromatic
  Amine.Tertiary.Aliphatic	[N;H0;D3;!R;$(N(-C)(-C)-C);!$(N-C=[O,N,S])]	Tertiary aliphatic
  Amine.Aromatic	[N;!R;$(N-c);!$(N-[!#6;!#1]);!$(N-C=[O,N,S])]	Aromatic
  Amine.Aliphatic	[N;!R;!$(N=[*]);!$(N-c);$(N-C);!$(N-[!#6;!#1]);!$(N-C=[O,N,S])]	Aliphatic
  Amine.Cyclic	[N;R;$(N-[#6]);!$(N-[!#6;!#1]);!$(N-C=[O,N,S])]	Cyclic
		
Ammonium.Quaternary [NX4] ammonium-quaternary		
		
BoronicAcid	[$(B-!@[#6])](O)(O)	Boronic Acid
  BoronicAcid.Aromatic	[$(B-!@c)](O)(O)	Aromatic
  BoronicAcid.Aliphatic	[$(B-!@C)](O)(O)	Aliphatic
		
Isocyanate	[$(N-!@[#6])](=!@C=!@O)	Isocyanate
  Isocyanate.Aromatic	[$(N-!@c)](=!@C=!@O)	Aromatic
  Isocyanate.Aliphatic	[$(N-!@C)](=!@C=!@O)	Aliphatic
		
Isothiocyanate	[$(N-!@[#6])](=!@C=!@S)	Isothiocyanate
  Isothiocyanate.Aromatic	[$(N-!@c)](=!@C=!@S)	Aromatic
  Isothiocyanate.Aliphatic	[$(N-!@C)](=!@C=!@S)	Aliphatic
		
Alcohol	[O;H1;$(O-!@[#6;!$(C=!@[O,N,S])])]	Alcohol
  Alcohol.Aromatic	[O;H1;$(O-!@c)]	Aromatic
  Alcohol.Aliphatic	[O;H1;$(O-!@[C;!$(C=!@[O,N,S])])]	Aliphatic
		
Aldehyde	[CH;D2;!$(C-[!#6;!#1])]=O	Aldehyde
  Aldehyde.Aromatic	[CH;D2;$(C-!@[a])](=O)	Aromatic
  Aldehyde.Aliphatic	[CH;D2;$(C-!@C)](=O)	Aliphatic
		
Halogen	[$([F,Cl,Br,I]-!@[#6]);!$([F,Cl,Br,I]-[C,S](=[O,S,N]));!$([F,Cl,Br,I]-!@[#6]-[F,Cl,Br,I])]	Halogen
  Halogen.Aromatic	[F,Cl,Br,I;$(*-!@c)]	Aromatic
  Halogen.Aliphatic	[$([F,Cl,Br,I]-!@C);!$([F,Cl,Br,I]-!@C-!@[F,Cl,Br,I])]	Aliphatic
  Halogen.Fluorine	[$([F]-!@[#6]);!$([F]-!@C-!@[F,Cl,Br,I]);!$([F]-[C,S](=[O,S,N]))]	Fluorine
  Halogen.Fluorine.Aliphatic	[$([F]-!@C);!$([F]-!@C-!@[F,Cl,Br,I]);!$([F]-[C,S](=[O,S,N]))]	Aliphatic Fluorine
  Halogen.Fluorine.Aromatic	[F;$(F-!@c)]	Aromatic Fluorine
  Halogen.Fluorine.Trifluoromethyl	[F][C]([F])[F]	Trifluoromethyl
  Halogen.Chlorine	[$([Cl]-!@[#6]);!$([Cl]-!@C-!@[F,Cl,Br,I]);!$([Cl]-[C,S](=[O,S,N]))]	Chlorine
  Halogen.Chlorine.Aliphatic	[$([Cl]-!@C);!$([Cl]-!@C-!@[F,Cl,Br,I]);!$([Cl]-[C,S](=[O,S,N]))]	Aliphatic Chlorine
  Halogen.Chlorine.Aromatic	[$([Cl]-!@c)]	Aromatic Chlorine
  Halogen.Iodine	[$([I]-!@[#6]);!$([I]-!@C-!@[F,Cl,Br,I]);!$([I]-[C,S](=[O,S,N]))]	Iodine
  Halogen.Iodine.Aliphatic	[$([I]-!@C);!$([I]-!@C-!@[F,Cl,Br,I]);!$([I]-[C,S](=[O,S,N]))]	Aliphatic Iodine
  Halogen.Iodine.Aromatic	[$([I]-!@c)]	Aromatic Iodine
  Halogen.Bromine	[Br;$([Br]-!@[#6]);!$([Br]-!@C-!@[F,Cl,Br,I]);!$([Br]-[C,S](=[O,S,N]))]	Bromine
  Halogen.Bromine.Aliphatic	[Br;$(Br-!@C);!$(Br-!@C-!@[F,Cl,Br,I]);!$(Br-[C,S](=[O,S,N]))]	Aliphatic Bromine
  Halogen.Bromine.Aromatic	[Br;$(Br-!@c)]	Aromatic Bromine
  Halogen.Bromine.BromoKetone	[Br;$(Br-[CH2]-C(=O)-[#6])]	Bromoketone
		
Azide	[N;H0;$(N-[#6]);D2]=[N;D2]=[N;D1]	Azide
  Azide.Aromatic	[N;H0;$(N-c);D2]=[N;D2]=[N;D1]	Aromatic Azide
  Azide.Aliphatic	[N;H0;$(N-C);D2]=[N;D2]=[N;D1]	Aliphatic Azide
		
Nitro	[N;H0;$(N-[#6]);D3](=[O;D1])~[O;D1]	Nitro
  Nitro.Aromatic	[N;H0;$(N-c);D3](=[O;D1])~[O;D1]	Aromatic Nitro
  Nitro.Aliphatic	[N;H0;$(N-C);D3](=[O;D1])~[O;D1]	Aliphatic Nitro
		
CarboxylicEster	[#6][CR0](=[O])-[O]-[!#1]	Carboxylic Ester
  CarboxylicEster.Aromatic	[c][CR0](=[O])-[O]-[!#1]	Aromatic
  CarboxylicEster.Aliphatic	[C][CR0](=[O])-[O]-[!#1]	Aliphatic
		
Sulfoxide	[SX4](=[O])([*])([*])[*]	Sulfoxide
  Sulfoxide.Sulfone	[SX4](=[O])([*])(=[O])[*]	Sulfone
  Sulfoxide.Sulfone.Sulfonamide	[SX4](=[O])([#7])(=[O])[!#7]	Sulfonamide
  Sulfoxide.Sulfone.Sulfamide	[SX4](=[O])([#7])(=[O])[#7]	Sulfamide
  Sulfoxide.Sulfone.SulfonicAcid	[SX4](=[O])([OH1])(=[O])[*] Sulfonic Acid	
  Sulfoxide.Sulfone.SulfonylChloride	[SX4](=[O])([Cl])(=[O])[*]	Sulfonyl Chloride
		
Imine	[#6](=[#7][#1,#6])([#1,#6])[#6]	Imine
  Imine.Aldo.Primary	[#6](=[#7][#1])([#1])[#6]	Primary aldimine
  Imine.Aldo.Secondary	[#6](=[#7][#6])([#1])[#6]	Secondary aldimine
  Imine.Keto.Primary	[#6](=[#7][#1])([#6])[#6]	Primary ketimine
  Imine.Keto.Secondary	[#6](=[#7][#6])([#6])[#6]	Secondary ketimine
		
Organometal	[#6]-[Mg,Si,Sn,Zn,Hg]	
  Organometal.Magnesium	[#6]-[Mg]	organomagnesium
  Organometal.Silicon	[#6]-[Si]	organosilicon
  Organometal.Tin	[#6]-[Sn]	organotin
  Organometal.Zinc	[#6]-[Zn]	organozinc
  Organometal.Mercury	[#6]-[Hg]	organomercury
		
Alkyne	CC#C	alkene
  Alkyne.Terminal	CC#[CH]	terminal alkene
  Alkyne.Conjugated	CC#CC#*	terminal alkene
		
Alkene	CC=C	alkene
  Alkene.Terminal	CC=[CH2]	terminal alkene
  Alkene.Conjugated	CC=C=*	conjugated alkene
		
Acetal		
Amidine		
Aminal		
Azo		
Carbamate		
Carbonate		
CarboxylicAmide		
CarboxylicAnhydride		
Chloroformate		
Disulfide		
Epoxide		
Ether		
Guanidine		
Hemiacetal		
Hemiaminal		
Hydrazide		
Azine		
Hydrazine		
Hydrazone		
Hydroperoxide		
Imide		
Isonitrile		
Ketone		
Methoxy		
Nitrile		
Nitroso		
Oxazine		
Oxime		
Peroxide		
Thioacetal		
Dithioacetal		
Thioamide		
Thiocarbamate		
Thiocarbamate		
Thiocarbonate		
Thiocarbonate		
Thioester		
Thioether (sulfide)		
Thiol		
Thiophene		
Thiourea		
Urea		
Xanthate		
Lactam		
Lactone		
SpiroRing		
Piperazine		
Aniline		
Indole		
Oxazole		
Isoxazole		
Oxadiazole		
Oxadiazole		
Oxadiazole		
Furazan		
Imidazole		
Pyrazole		
Triazole		
Triazole		
Tetrazole		
Pentazole		
Thiazole		
Furan		
Isothiazole		
Pyridine		
Pyrrolidine		
Pyrrole		
Piperidine		
=======
AcidChloride	C(=O)Cl	Acid Chloride			
  AcidChloride.Aromatic	[$(C-!@[a])](=O)(Cl)	Aromatic			
  AcidChloride.Aliphatic	[$(C-!@[A;!Cl])](=O)(Cl)	Aliphatic			
					
CarboxylicAcid	C(=O)[O;H,-]	Carboxylic acid			
  CarboxylicAcid.Aromatic	[$(C-!@[a])](=O)([O;H,-])	Aromatic			
  CarboxylicAcid.Aliphatic	[$(C-!@[A;!O])](=O)([O;H,-])	Aliphatic			
  CarboxylicAcid.AlphaAmino	[$(C-[C;!$(C=[!#6])]-[N;!H0;!$(N-[!#6;!#1]);!$(N-C=[O,N,S])])](=O)([O;H,-])	alpha Amino Acid			
					
SulfonylChloride	[$(S-!@[#6])](=O)(=O)(Cl)	Sulfonyl Chloride			
  SulfonylChloride.Aromatic	[$(S-!@c)](=O)(=O)(Cl)	Aromatic			
  SulfonylChloride.Aliphatic	[$(S-!@C)](=O)(=O)(Cl)	Aliphatic			
					
Amine	[N;!$(N=[*]);$(N-[#6]);!$(N-[!#6;!#1]);!$(N-C=[O,N,S])]	Amine			
  Amine.Primary	[N;H2;D1;$(N-!@[#6]);!$(N-C=[O,N,S])]	Primary			
  Amine.Primary.Aromatic	[N;H2;D1;$(N-!@c);!$(N-C=[O,N,S])]	Primary aromatic			
  Amine.Primary.Aliphatic	[N;H2;D1;$(N-!@C);!$(N-C=[O,N,S])]	Primary aliphatic			
  Amine.Secondary	[N;H1;D2;$(N(-[#6])-[#6]);!$(N-C=[O,N,S])]	Secondary amine			
  Amine.Secondary.Aromatic	[N;H1;D2;$(N(-[c])-[#6]);!$(N-C=[O,N,S])]	Secondary aromatic			
  Amine.Secondary.Aliphatic	[N;H1;D2;$(N(-C)-C);!$(N-C=[O,N,S])]	Secondary aliphatic			
  Amine.Tertiary	[N;H0;D3;!R;$(N(-[#6])(-[#6])-[#6]);!$(N-C=[O,N,S])]	Tertiary			
  Amine.Tertiary.Aromatic	[N;H0;D3;!R;$(N(-[c])(-[#6])-[#6]);!$(N-C=[O,N,S])]	Tertiary aromatic			
  Amine.Tertiary.Aliphatic	[N;H0;D3;!R;$(N(-C)(-C)-C);!$(N-C=[O,N,S])]	Tertiary aliphatic			
  Amine.Aromatic	[N;!R;$(N-c);!$(N-[!#6;!#1]);!$(N-C=[O,N,S])]	Aromatic			
  Amine.Aliphatic	[N;!R;!$(N=[*]);!$(N-c);$(N-C);!$(N-[!#6;!#1]);!$(N-C=[O,N,S])]	Aliphatic			
  Amine.Cyclic	[N;R;$(N-[#6]);!$(N-[!#6;!#1]);!$(N-C=[O,N,S])]	Cyclic			
					
Ammonium.Quaternary [NX4] ammonium-quaternary					
					
BoronicAcid	[$(B-!@[#6])](O)(O)	Boronic Acid			
  BoronicAcid.Aromatic	[$(B-!@c)](O)(O)	Aromatic			
  BoronicAcid.Aliphatic	[$(B-!@C)](O)(O)	Aliphatic			
					
Isocyanate	[$(N-!@[#6])](=!@C=!@O)	Isocyanate			
  Isocyanate.Aromatic	[$(N-!@c)](=!@C=!@O)	Aromatic			
  Isocyanate.Aliphatic	[$(N-!@C)](=!@C=!@O)	Aliphatic			
					
Isothiocyanate	[$(N-!@[#6])](=!@C=!@S)	Isothiocyanate			
  Isothiocyanate.Aromatic	[$(N-!@c)](=!@C=!@S)	Aromatic			
  Isothiocyanate.Aliphatic	[$(N-!@C)](=!@C=!@S)	Aliphatic			
					
Alcohol	[O;H1;$(O-!@[#6;!$(C=!@[O,N,S])])]	Alcohol			
  Alcohol.Aromatic	[O;H1;$(O-!@c)]	Aromatic			
  Alcohol.Aliphatic	[O;H1;$(O-!@[C;!$(C=!@[O,N,S])])]	Aliphatic			
					
Aldehyde	[CH;D2;!$(C-[!#6;!#1])]=O	Aldehyde			
  Aldehyde.Aromatic	[CH;D2;$(C-!@[a])](=O)	Aromatic			
  Aldehyde.Aliphatic	[CH;D2;$(C-!@C)](=O)	Aliphatic			
					
Halogen	[$([F,Cl,Br,I]-!@[#6]);!$([F,Cl,Br,I]-[C,S](=[O,S,N]));!$([F,Cl,Br,I]-!@[#6]-[F,Cl,Br,I])]	Halogen			
  Halogen.Aromatic	[F,Cl,Br,I;$(*-!@c)]	Aromatic			
  Halogen.Aliphatic	[$([F,Cl,Br,I]-!@C);!$([F,Cl,Br,I]-!@C-!@[F,Cl,Br,I])]	Aliphatic			
  Halogen.Fluorine	[$([F]-!@[#6]);!$([F]-!@C-!@[F,Cl,Br,I]);!$([F]-[C,S](=[O,S,N]))]	Fluorine			
  Halogen.Fluorine.Aliphatic	[$([F]-!@C);!$([F]-!@C-!@[F,Cl,Br,I]);!$([F]-[C,S](=[O,S,N]))]	Aliphatic Fluorine			
  Halogen.Fluorine.Aromatic	[$([F]-!@c)]	Aromatic Fluorine			
  Halogen.Fluorine.Trifluoromethyl	[F][C]([F])[F]	Trifluoromethyl			
  Halogen.Chlorine	[$([Cl]-!@[#6]);!$([Cl]-!@C-!@[F,Cl,Br,I]);!$([Cl]-[C,S](=[O,S,N]))]	Chlorine			
  Halogen.Chlorine.Aliphatic	[$([Cl]-!@C);!$([Cl]-!@C-!@[F,Cl,Br,I]);!$([Cl]-[C,S](=[O,S,N]))]	Aliphatic Chlorine			
  Halogen.Chlorine.Aromatic	[$([Cl]-!@c)]	Aromatic Chlorine			
  Halogen.Iodine	[$([I]-!@[#6]);!$([I]-!@C-!@[F,Cl,Br,I]);!$([I]-[C,S](=[O,S,N]))]	Iodine			
  Halogen.Iodine.Aliphatic	[$([I]-!@C);!$([I]-!@C-!@[F,Cl,Br,I]);!$([I]-[C,S](=[O,S,N]))]	Aliphatic Iodine			
  Halogen.Iodine.Aromatic	[$([I]-!@c)]	Aromatic Iodine			
  Halogen.Bromine	[Br;$([Br]-!@[#6]);!$([Br]-!@C-!@[F,Cl,Br,I]);!$([Br]-[C,S](=[O,S,N]))]	Bromine			
  Halogen.Bromine.Aliphatic	[Br;$(Br-!@C);!$(Br-!@C-!@[F,Cl,Br,I]);!$(Br-[C,S](=[O,S,N]))]	Aliphatic Bromine			
  Halogen.Bromine.Aromatic	[Br;$(Br-!@c)]	Aromatic Bromine			
  Halogen.Bromine.BromoKetone	[Br;$(Br-[CH2]-C(=O)-[#6])]	Bromoketone			
  					
Haloalkyl	F[$(C-!@[#6])](F)(F)	Haloalkyl			
 Haloalkyl.Aliphatic	F[$(C-!@C)](F)(F)	Haloalkyl Aliphatic			
 Haloalkyl.Aromatic	F[$(C-!@c)](F)(F)	Haloalkyl Aromatic			
					
					
Azide	[N;H0;$(N-[#6]);D2]=[N;D2]=[N;D1]	Azide			
  Azide.Aromatic	[N;H0;$(N-c);D2]=[N;D2]=[N;D1]	Aromatic Azide			
  Azide.Aliphatic	[N;H0;$(N-C);D2]=[N;D2]=[N;D1]	Aliphatic Azide			
					
Nitro	[N;H0;$(N-[#6]);D3](=[O;D1])~[O;D1]	Nitro			
  Nitro.Aromatic	[N;H0;$(N-c);D3](=[O;D1])~[O;D1]	Aromatic Nitro			
  Nitro.Aliphatic	[N;H0;$(N-C);D3](=[O;D1])~[O;D1]	Aliphatic Nitro			
					
CarboxylicEster	[#6][CR0](=[O])-[O]-[!#1]	Carboxylic Ester			
  CarboxylicEster.Aromatic	[c][CR0](=[O])-[O]-[!#1]	Aromatic			
  CarboxylicEster.Aliphatic	[C][CR0](=[O])-[O]-[!#1]	Aliphatic			
  					
					
Sulfoxide	[SX4](=[O])([*])([*])[*]	Sulfoxide			
  Sulfoxide.Sulfone	[SX4](=[O])([*])(=[O])[*]	Sulfone			
  Sulfoxide.Sulfone.Sulfonamide	[SX4](=[O])([#7])(=[O])[!#7]	Sulfonamide			
  Sulfoxide.Sulfone.Sulfamide	[SX4](=[O])([#7])(=[O])[#7]	Sulfamide			
  Sulfoxide.Sulfone.SulfonicAcid	[SX4](=[O])([OH1])(=[O])[*] Sulfonic Acid				
  Sulfoxide.Sulfone.SulfonylChloride	[SX4](=[O])([Cl])(=[O])[*]	Sulfonyl Chloride			
					
Imine	[#6](=[#7][#1,#6])([#1,#6])[#6]	Imine			
  Imine.Aldo.Primary	[#6](=[#7][#1])([#1])[#6]	Primary aldimine			
  Imine.Aldo.Secondary	[#6](=[#7][#6])([#1])[#6]	Secondary aldimine			
  Imine.Keto.Primary	[#6](=[#7][#1])([#6])[#6]	Primary ketimine			
  Imine.Keto.Secondary	[#6](=[#7][#6])([#6])[#6]	Secondary ketimine			
					
Organometal	[#6]-[Mg,Si,Sn,Zn,Hg]				
  Organometal.Magnesium	[#6]-[Mg]	organomagnesium			
  Organometal.Silicon	[#6]-[Si]	organosilicon			
  Organometal.Tin	[#6]-[Sn]	organotin			
  Organometal.Zinc	[#6]-[Zn]	organozinc			
  Organometal.Mercury	[#6]-[Hg]	organomercury			
					
Alkyne	CC#C	alkene			
  Alkyne.Terminal	CC#[CH]	terminal alkene			
  Alkyne.Conjugated	CC#CC#*	terminal alkene			
					
Alkene	CC=C	alkene			
  Alkene.Terminal	CC=[CH2]	terminal alkene			
  Alkene.Conjugated	CC=C=*	conjugated alkene			
  					
Alkene	[$(C-!@[#6])](=C)	Alkene			
 Alkene.Aliphatic	[$(C-!@C)](=C) 	Alkene Aliphatic			
 Alkene.Aromatic	[$(C-!@c)](=C)	Alkene Aromatic			
					
Alkyne	[$(C-!@[#6])](#C)	Alkyne			
 Alkyne.Aliphatic	[$(C-!@C)](#C)	Alkyne Aliphatic			
 Alkyne.Aromatic	[$(C-!@c)](#C)	Alkyne Aromatic			
Acetal					
Amidine					
Aminal					
Azo					
Carbamate					
Carbonate					
CarboxylicAmide					
CarboxylicAnhydride					
Chloroformate					
Disulfide					
Epoxide					
Ether	[$(O-!@[#6])]([#6])[#6]	Ether			
 Ether.Aliphatic	[$(O-!@C)]([#6])[#6]	Ether Aliphatic			
 Ether.Aromatic	[$(O-!@c)]([#6])[#6]	Ether Aromatic			
Ester	O([#6])[$(C-!@[#6])](=O)	Ester			
 Ester.Aliphatic	O([#6])[$(C-!@[C])](=O)	Ester Aliphatic			
 Ester.Aromatic	O([#6])[$(C-!@c)](=O)	Ester Aromatic			
Amide	[OX1]=[$(C-!@[#6])][$(N-!@[#6])]	Amide			
 Amide.Aliphatic	[OX1]=[$(C-!@C)][$(N-!@C)]	Amide Aliphatic			
 Amide.Aromatic	[OX1]=[$(C-!@c)][$(N-!@c)]	Amide Aromatic			
Guanidine					
Hemiacetal					
Hemiaminal					
Hydrazide					
Azine					
Hydrazine					
Hydrazone					
Hydroperoxide					
Imide					
Isonitrile					
Ketone	[$(C-!@[#6])](=O)[#6]	Ketone			
 Ketone.Aliphatic	 [$(C-!@[C])](=O)[#6]	Ketone Aliphatic			
 Ketone.Aromatic	[$(C-!@[a])](=O)[#6]	Ketone Aromatic			
Methoxy					
Nitrile	[$(C-!@[#6])](#N)	Nitrile			
 Nitrile.Aliphatic	[$(C-!@C)](#N)	Nitrile Aliphatic			
 Nitrile.Aromatic	[$(C-!@c)](#N)	Nitrile Aromatic			
Acylcyanide	[$([#6]-!@[#6])](=O)C#N	Acylcyanide			
 Acylcyanide.Aliphatic	[$([#6]-!@C)](=O)C#N	Acylcyanide Aliphatic			
 Acylcyanide.Aromatic	[$([#6]-!@c)](=O)C#N	Acylcyanide Aromatic			
Nitroso					
Oxazine					
Oxime					
Peroxide					
Thioacetal					
Dithioacetal					
Thioamide					
Thiocarbamate					
Thiocarbamate					
Thiocarbonate					
Thiocarbonate					
Thioester	S([#6])[$(C-!@[#6])](=O)	Thioester			
Thioester.Aliphatic	S([#6])[$(C-!@C)](=O)	Thioester Aliphatic			
Thioester.Aromatic	S([#6])[$(C-!@c)](=O)	Thioester Aromatic			
Thioether (sulfide)					
Thiol	[S;H1;$(O-!@[#6;!$(C=!@[O,N])])]	Thiol			
 Thiol.Aliphatic	[[S;H1;$(O-!@[C;!$(C=!@[O,N])])]	Thiol Aliphatic			
 Thiol.Aromatic	[S;H1;$(S-!@c)]	Thiol Aromatic			Thiol Aromatic
Thiophene					
Thiourea					
Urea					
Xanthate					
Lactam					
Lactone					
SpiroRing					
Piperazine					
Aniline					
Indole					
Oxazole					
Isoxazole					
Oxadiazole					
Oxadiazole					
Oxadiazole					
Furazan					
Imidazole					
Pyrazole					
Triazole					
Triazole					
Tetrazole					
Pentazole					
Phenyl	c1cccc1[$(c-!@[#6])]	Phenyl			
 Phenyl.Aliphatic	c1cccc1[$(c-!@C)]	Phenyl Aliphatic			
 Phenyl.Aromatic	c1cccc1[$(c-!@c)]	Phenyl Aromatic			
Phosphonic acid	[$(P-!@[#6])]([#8])([#8])=O	Phosphonic acid			
 Phosphonic acid.Aliphatic	[$(P-!@C)]([#8])([#8])=O	Phosphonic acid Aliphatic			
 Phosphonic acid.Aromatic 	[$(P-!@c)]([#8])([#8])=O	Phosphonic acid Aromatic			
Phosphate	[$(O-!@[#6])]P([#8])([#8])=O	Phosphate			
 Phosphate.Aromatic	[$(O-!@c)]P([#8])([#8])=O	Phosphate Aromatic			
 Phosphate.Aliphatic	[$(O-!@C)]P([#8])([#8])=O	Phosphate Aliphatic			
Phosphodiester	[$(O-!@[#6])]P([#8][#6])([#8])=O	Phosphodiester			
 Phosphodiester.Aliphatic	[$(O-!@C)]P([#8][#6])([#8])=O	Phosphodiester Aliphatic			
 Phosphodiester.Aromatic	[$(O-!@c)]P([#8][#6])([#8])=O	Phosphodiester Aromatic			
Sulfoxide	[$([#16X3]-!@[#6])]=[OX1]	Sulfoxide # Low specificity			
 Sulfoxide.Aliphatic	[$([#16X3]-!@C)]=[OX1]	Sulfoxide Aliphatic			
 Sulfoxide.Aromatic	[$([#16X3]-!@c)]=[OX1]	Sulfoxide Aromatic			
Sulfone	[$([#16X4]-!@[#6])](=[OX1])=[OX1]	Sulfone #Low specificity: Hits all sulfones, including heteroatom-substituted sulfones: sulfonic acid, sulfonate, sulfuric acid mono- & di- esters, sulfamic acid, sulfamate, sulfonamide			
 Sulfone.Aliphatic	[$([#16X4]-!@C)](=[OX1])=[OX1]	Sulfone Aliphatic			
 Sulfone.Aromatic	[$([#16X4]-!@c)](=[OX1])=[OX1]	Sulfone Aromatic			
Thiazole					
Furan					
Isothiazole					
Pyridine					
Pyrrolidine					
Pyrrole					
Piperidine					
>>>>>>> 6bc50619
<|MERGE_RESOLUTION|>--- conflicted
+++ resolved
@@ -1,180 +1,3 @@
-<<<<<<< HEAD
-AcidChloride	C(=O)Cl	Acid Chloride
-  AcidChloride.Aromatic	[$(C-!@[a])](=O)(Cl)	Aromatic
-  AcidChloride.Aliphatic	[$(C-!@[A;!Cl])](=O)(Cl)	Aliphatic
-		
-CarboxylicAcid	C(=O)[O;H,-]	Carboxylic acid
-  CarboxylicAcid.Aromatic	[$(C-!@[a])](=O)([O;H,-])	Aromatic
-  CarboxylicAcid.Aliphatic	[$(C-!@[A;!O])](=O)([O;H,-])	Aliphatic
-  CarboxylicAcid.AlphaAmino	[$(C-[C;!$(C=[!#6])]-[N;!H0;!$(N-[!#6;!#1]);!$(N-C=[O,N,S])])](=O)([O;H,-])	alpha Amino Acid
-		
-SulfonylChloride	[$(S-!@[#6])](=O)(=O)(Cl)	Sulfonyl Chloride
-  SulfonylChloride.Aromatic	[$(S-!@c)](=O)(=O)(Cl)	Aromatic
-  SulfonylChloride.Aliphatic	[$(S-!@C)](=O)(=O)(Cl)	Aliphatic
-		
-Amine	[N;!$(N=[*]);$(N-[#6]);!$(N-[!#6;!#1]);!$(N-C=[O,N,S])]	Amine
-  Amine.Primary	[N;H2;D1;$(N-!@[#6]);!$(N-C=[O,N,S])]	Primary
-  Amine.Primary.Aromatic	[N;H2;D1;$(N-!@c);!$(N-C=[O,N,S])]	Primary aromatic
-  Amine.Primary.Aliphatic	[N;H2;D1;$(N-!@C);!$(N-C=[O,N,S])]	Primary aliphatic
-  Amine.Secondary	[N;H1;D2;$(N(-[#6])-[#6]);!$(N-C=[O,N,S])]	Secondary amine
-  Amine.Secondary.Aromatic	[N;H1;D2;$(N(-[c])-[#6]);!$(N-C=[O,N,S])]	Secondary aromatic
-  Amine.Secondary.Aliphatic	[N;H1;D2;$(N(-C)-C);!$(N-C=[O,N,S])]	Secondary aliphatic
-  Amine.Tertiary	[N;H0;D3;!R;$(N(-[#6])(-[#6])-[#6]);!$(N-C=[O,N,S])]	Tertiary
-  Amine.Tertiary.Aromatic	[N;H0;D3;!R;$(N(-[c])(-[#6])-[#6]);!$(N-C=[O,N,S])]	Tertiary aromatic
-  Amine.Tertiary.Aliphatic	[N;H0;D3;!R;$(N(-C)(-C)-C);!$(N-C=[O,N,S])]	Tertiary aliphatic
-  Amine.Aromatic	[N;!R;$(N-c);!$(N-[!#6;!#1]);!$(N-C=[O,N,S])]	Aromatic
-  Amine.Aliphatic	[N;!R;!$(N=[*]);!$(N-c);$(N-C);!$(N-[!#6;!#1]);!$(N-C=[O,N,S])]	Aliphatic
-  Amine.Cyclic	[N;R;$(N-[#6]);!$(N-[!#6;!#1]);!$(N-C=[O,N,S])]	Cyclic
-		
-Ammonium.Quaternary [NX4] ammonium-quaternary		
-		
-BoronicAcid	[$(B-!@[#6])](O)(O)	Boronic Acid
-  BoronicAcid.Aromatic	[$(B-!@c)](O)(O)	Aromatic
-  BoronicAcid.Aliphatic	[$(B-!@C)](O)(O)	Aliphatic
-		
-Isocyanate	[$(N-!@[#6])](=!@C=!@O)	Isocyanate
-  Isocyanate.Aromatic	[$(N-!@c)](=!@C=!@O)	Aromatic
-  Isocyanate.Aliphatic	[$(N-!@C)](=!@C=!@O)	Aliphatic
-		
-Isothiocyanate	[$(N-!@[#6])](=!@C=!@S)	Isothiocyanate
-  Isothiocyanate.Aromatic	[$(N-!@c)](=!@C=!@S)	Aromatic
-  Isothiocyanate.Aliphatic	[$(N-!@C)](=!@C=!@S)	Aliphatic
-		
-Alcohol	[O;H1;$(O-!@[#6;!$(C=!@[O,N,S])])]	Alcohol
-  Alcohol.Aromatic	[O;H1;$(O-!@c)]	Aromatic
-  Alcohol.Aliphatic	[O;H1;$(O-!@[C;!$(C=!@[O,N,S])])]	Aliphatic
-		
-Aldehyde	[CH;D2;!$(C-[!#6;!#1])]=O	Aldehyde
-  Aldehyde.Aromatic	[CH;D2;$(C-!@[a])](=O)	Aromatic
-  Aldehyde.Aliphatic	[CH;D2;$(C-!@C)](=O)	Aliphatic
-		
-Halogen	[$([F,Cl,Br,I]-!@[#6]);!$([F,Cl,Br,I]-[C,S](=[O,S,N]));!$([F,Cl,Br,I]-!@[#6]-[F,Cl,Br,I])]	Halogen
-  Halogen.Aromatic	[F,Cl,Br,I;$(*-!@c)]	Aromatic
-  Halogen.Aliphatic	[$([F,Cl,Br,I]-!@C);!$([F,Cl,Br,I]-!@C-!@[F,Cl,Br,I])]	Aliphatic
-  Halogen.Fluorine	[$([F]-!@[#6]);!$([F]-!@C-!@[F,Cl,Br,I]);!$([F]-[C,S](=[O,S,N]))]	Fluorine
-  Halogen.Fluorine.Aliphatic	[$([F]-!@C);!$([F]-!@C-!@[F,Cl,Br,I]);!$([F]-[C,S](=[O,S,N]))]	Aliphatic Fluorine
-  Halogen.Fluorine.Aromatic	[F;$(F-!@c)]	Aromatic Fluorine
-  Halogen.Fluorine.Trifluoromethyl	[F][C]([F])[F]	Trifluoromethyl
-  Halogen.Chlorine	[$([Cl]-!@[#6]);!$([Cl]-!@C-!@[F,Cl,Br,I]);!$([Cl]-[C,S](=[O,S,N]))]	Chlorine
-  Halogen.Chlorine.Aliphatic	[$([Cl]-!@C);!$([Cl]-!@C-!@[F,Cl,Br,I]);!$([Cl]-[C,S](=[O,S,N]))]	Aliphatic Chlorine
-  Halogen.Chlorine.Aromatic	[$([Cl]-!@c)]	Aromatic Chlorine
-  Halogen.Iodine	[$([I]-!@[#6]);!$([I]-!@C-!@[F,Cl,Br,I]);!$([I]-[C,S](=[O,S,N]))]	Iodine
-  Halogen.Iodine.Aliphatic	[$([I]-!@C);!$([I]-!@C-!@[F,Cl,Br,I]);!$([I]-[C,S](=[O,S,N]))]	Aliphatic Iodine
-  Halogen.Iodine.Aromatic	[$([I]-!@c)]	Aromatic Iodine
-  Halogen.Bromine	[Br;$([Br]-!@[#6]);!$([Br]-!@C-!@[F,Cl,Br,I]);!$([Br]-[C,S](=[O,S,N]))]	Bromine
-  Halogen.Bromine.Aliphatic	[Br;$(Br-!@C);!$(Br-!@C-!@[F,Cl,Br,I]);!$(Br-[C,S](=[O,S,N]))]	Aliphatic Bromine
-  Halogen.Bromine.Aromatic	[Br;$(Br-!@c)]	Aromatic Bromine
-  Halogen.Bromine.BromoKetone	[Br;$(Br-[CH2]-C(=O)-[#6])]	Bromoketone
-		
-Azide	[N;H0;$(N-[#6]);D2]=[N;D2]=[N;D1]	Azide
-  Azide.Aromatic	[N;H0;$(N-c);D2]=[N;D2]=[N;D1]	Aromatic Azide
-  Azide.Aliphatic	[N;H0;$(N-C);D2]=[N;D2]=[N;D1]	Aliphatic Azide
-		
-Nitro	[N;H0;$(N-[#6]);D3](=[O;D1])~[O;D1]	Nitro
-  Nitro.Aromatic	[N;H0;$(N-c);D3](=[O;D1])~[O;D1]	Aromatic Nitro
-  Nitro.Aliphatic	[N;H0;$(N-C);D3](=[O;D1])~[O;D1]	Aliphatic Nitro
-		
-CarboxylicEster	[#6][CR0](=[O])-[O]-[!#1]	Carboxylic Ester
-  CarboxylicEster.Aromatic	[c][CR0](=[O])-[O]-[!#1]	Aromatic
-  CarboxylicEster.Aliphatic	[C][CR0](=[O])-[O]-[!#1]	Aliphatic
-		
-Sulfoxide	[SX4](=[O])([*])([*])[*]	Sulfoxide
-  Sulfoxide.Sulfone	[SX4](=[O])([*])(=[O])[*]	Sulfone
-  Sulfoxide.Sulfone.Sulfonamide	[SX4](=[O])([#7])(=[O])[!#7]	Sulfonamide
-  Sulfoxide.Sulfone.Sulfamide	[SX4](=[O])([#7])(=[O])[#7]	Sulfamide
-  Sulfoxide.Sulfone.SulfonicAcid	[SX4](=[O])([OH1])(=[O])[*] Sulfonic Acid	
-  Sulfoxide.Sulfone.SulfonylChloride	[SX4](=[O])([Cl])(=[O])[*]	Sulfonyl Chloride
-		
-Imine	[#6](=[#7][#1,#6])([#1,#6])[#6]	Imine
-  Imine.Aldo.Primary	[#6](=[#7][#1])([#1])[#6]	Primary aldimine
-  Imine.Aldo.Secondary	[#6](=[#7][#6])([#1])[#6]	Secondary aldimine
-  Imine.Keto.Primary	[#6](=[#7][#1])([#6])[#6]	Primary ketimine
-  Imine.Keto.Secondary	[#6](=[#7][#6])([#6])[#6]	Secondary ketimine
-		
-Organometal	[#6]-[Mg,Si,Sn,Zn,Hg]	
-  Organometal.Magnesium	[#6]-[Mg]	organomagnesium
-  Organometal.Silicon	[#6]-[Si]	organosilicon
-  Organometal.Tin	[#6]-[Sn]	organotin
-  Organometal.Zinc	[#6]-[Zn]	organozinc
-  Organometal.Mercury	[#6]-[Hg]	organomercury
-		
-Alkyne	CC#C	alkene
-  Alkyne.Terminal	CC#[CH]	terminal alkene
-  Alkyne.Conjugated	CC#CC#*	terminal alkene
-		
-Alkene	CC=C	alkene
-  Alkene.Terminal	CC=[CH2]	terminal alkene
-  Alkene.Conjugated	CC=C=*	conjugated alkene
-		
-Acetal		
-Amidine		
-Aminal		
-Azo		
-Carbamate		
-Carbonate		
-CarboxylicAmide		
-CarboxylicAnhydride		
-Chloroformate		
-Disulfide		
-Epoxide		
-Ether		
-Guanidine		
-Hemiacetal		
-Hemiaminal		
-Hydrazide		
-Azine		
-Hydrazine		
-Hydrazone		
-Hydroperoxide		
-Imide		
-Isonitrile		
-Ketone		
-Methoxy		
-Nitrile		
-Nitroso		
-Oxazine		
-Oxime		
-Peroxide		
-Thioacetal		
-Dithioacetal		
-Thioamide		
-Thiocarbamate		
-Thiocarbamate		
-Thiocarbonate		
-Thiocarbonate		
-Thioester		
-Thioether (sulfide)		
-Thiol		
-Thiophene		
-Thiourea		
-Urea		
-Xanthate		
-Lactam		
-Lactone		
-SpiroRing		
-Piperazine		
-Aniline		
-Indole		
-Oxazole		
-Isoxazole		
-Oxadiazole		
-Oxadiazole		
-Oxadiazole		
-Furazan		
-Imidazole		
-Pyrazole		
-Triazole		
-Triazole		
-Tetrazole		
-Pentazole		
-Thiazole		
-Furan		
-Isothiazole		
-Pyridine		
-Pyrrolidine		
-Pyrrole		
-Piperidine		
-=======
 AcidChloride	C(=O)Cl	Acid Chloride			
   AcidChloride.Aromatic	[$(C-!@[a])](=O)(Cl)	Aromatic			
   AcidChloride.Aliphatic	[$(C-!@[A;!Cl])](=O)(Cl)	Aliphatic			
@@ -399,5 +222,4 @@
 Pyridine					
 Pyrrolidine					
 Pyrrole					
-Piperidine					
->>>>>>> 6bc50619
+Piperidine					